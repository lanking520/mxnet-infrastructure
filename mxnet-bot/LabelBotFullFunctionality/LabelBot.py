--- conflicted
+++ resolved
@@ -212,7 +212,6 @@
         if self.remove_labels(issue_num, [labels[0]]) and self.add_labels(issue_num, [labels[1]]):
             return True
         else:
-<<<<<<< HEAD
             logging.error('Could not update the labels to {}: {}. \nResponse: {}'
                           .format(str(issue_num), str(labels), json.dumps(response.json())))
         return False
@@ -260,8 +259,6 @@
             return True
         else:
             logging.error(f'Could not comment \n {json.dumps(response.json())}')
-=======
->>>>>>> 9ab3dc46
             return False
 
     def label_action(self, actions):
